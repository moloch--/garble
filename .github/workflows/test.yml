on:
  push:
    branches:
      - master
  pull_request:
    branches:
      - master

<<<<<<< HEAD
=======
# Note that a full "go test" is quite heavy,
# as it runs many builds under the hood.
# The default -timeout=10m can be hit by the hosted runners.

>>>>>>> a207a139
name: Test
jobs:
  test:
    timeout-minutes: 61
    strategy:
      matrix:
        go-version: [1.17.x]
        os: [ubuntu-latest, macos-latest, windows-latest]
    runs-on: ${{ matrix.os }}
    steps:
    - name: Install Go
      uses: actions/setup-go@v2
      with:
        go-version: ${{ matrix.go-version }}
    - name: Checkout code
      uses: actions/checkout@v2
    - name: Test
      run: |
        go env
        go test -timeout=15m ./...
    - name: Test with -race
      # macos and windows tend to be a bit slower,
      # and it's rare that a race in garble would be OS-specific.
      if: matrix.os == 'ubuntu-latest'
      run: |
        go test -race -timeout=20m ./...

  # We don't care about GOARCH=386 particularly,
  # but it helps ensure we support 32-bit hosts and targets well.
  # TODO: use CGO_ENABLED=1 once we figure out how to install gcc-multilib,
  # and once gotooltest forwards the value of CGO_ENABLED to the scripts.
  test-386:
    runs-on: ubuntu-latest
    env:
      GOARCH: 386
    steps:
    - name: Install Go
      uses: actions/setup-go@v2
      with:
        go-version: 1.17.x
    - name: Checkout code
      uses: actions/checkout@v2
    - name: Test
      run: |
        go env
        go test -timeout=15m ./...

  test-gotip:
    runs-on: ubuntu-latest
    continue-on-error: true # master may not be as stable
    steps:
    - name: Install Go
      env:
        GO_COMMIT: b357b05b70d2b8c4988ac2a27f2af176e7a09e1b # 2021-12-21
      run: |
        cd $HOME
        mkdir $HOME/gotip
        cd $HOME/gotip

        wget -O gotip.tar.gz https://go.googlesource.com/go/+archive/${GO_COMMIT}.tar.gz
        tar -xf gotip.tar.gz
        echo "devel go1.18-${GO_COMMIT}" >VERSION

        cd src
        ./make.bash
        echo "GOROOT=$HOME/gotip" >>$GITHUB_ENV
        echo "$HOME/gotip/bin" >>$GITHUB_PATH
    - name: Checkout code
      uses: actions/checkout@v2
    - name: Test
      run: |
<<<<<<< HEAD
        go version
        go test -timeout 1h ./...
=======
        go env
        go test -timeout=15m ./...
>>>>>>> a207a139

  code-checks:
    runs-on: ubuntu-latest
    steps:
    - name: Checkout code
      uses: actions/checkout@v2
    - name: Test that only LF line endings are used
      run: ./scripts/crlf-test.sh<|MERGE_RESOLUTION|>--- conflicted
+++ resolved
@@ -6,13 +6,10 @@
     branches:
       - master
 
-<<<<<<< HEAD
-=======
 # Note that a full "go test" is quite heavy,
 # as it runs many builds under the hood.
 # The default -timeout=10m can be hit by the hosted runners.
 
->>>>>>> a207a139
 name: Test
 jobs:
   test:
@@ -32,7 +29,7 @@
     - name: Test
       run: |
         go env
-        go test -timeout=15m ./...
+        go test -timeout=25m ./...
     - name: Test with -race
       # macos and windows tend to be a bit slower,
       # and it's rare that a race in garble would be OS-specific.
@@ -84,13 +81,8 @@
       uses: actions/checkout@v2
     - name: Test
       run: |
-<<<<<<< HEAD
-        go version
-        go test -timeout 1h ./...
-=======
         go env
-        go test -timeout=15m ./...
->>>>>>> a207a139
+        go test -timeout=45m ./...
 
   code-checks:
     runs-on: ubuntu-latest
